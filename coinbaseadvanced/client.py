"""
API Client for Coinbase Advanced Trade endpoints.
"""

from typing import List
from datetime import datetime, timedelta

import hmac
import hashlib
import time
import json
import requests

from coinbaseadvanced.models.fees import TransactionsSummary
from coinbaseadvanced.models.products import ProductsPage, Product, CandlesPage,\
<<<<<<< HEAD
    TradesPage, ProductType, Granularity, Gran
=======
    Candle, TradesPage, ProductType, Granularity, GRANULARITY_MAP_IN_MINUTES
>>>>>>> 45abcd44
from coinbaseadvanced.models.accounts import AccountsPage, Account
from coinbaseadvanced.models.orders import OrderPlacementSource, OrdersPage, Order, OrderBatchCancellation,\
    FillsPage, Side, StopDirection, OrderType


class CoinbaseAdvancedTradeAPIClient(object):
    """
    API Client for Coinbase Advanced Trade endpoints.
    """

    def __init__(self,
                 api_key: str,
                 secret_key: str,
                 base_url: str = 'https://api.coinbase.com',
                 timeout: int = 10) -> None:
        self._base_url = base_url
        self._api_key = api_key
        self._secret_key = secret_key
        self.timeout = timeout

    # Accounts #

    def list_accounts(self, limit: int = 49, cursor: str = None) -> AccountsPage:
        """
        https://docs.cloud.coinbase.com/advanced-trade-api/reference/retailbrokerageapi_getaccounts

        Get a list of authenticated accounts for the current user.

        Args:
        - limit: A pagination limit with default of 49 and maximum of 250.
               If has_next is true, additional orders are available to be fetched
               with pagination and the cursor value in the response can be passed
               as cursor parameter in the subsequent request.

        - cursor: Cursor used for pagination. When provided, the response returns
                  responses after this cursor.

        """

        request_path = '/api/v3/brokerage/accounts'
        method = "GET"
        query_params = '?limit='+str(limit)

        if cursor is not None:
            query_params = query_params + '&cursor='+cursor

        headers = self._build_request_headers(method, request_path)

        response = requests.get(self._base_url+request_path+query_params,
                                headers=headers,
                                timeout=self.timeout)

        page = AccountsPage.from_response(response)
        return page

    def list_accounts_all(self, limit: int = 250, cursor: str = None) -> AccountsPage:
        """
        Get all authenticated accounts for the current user

        To minimize the number of calls the default limit has been
        increased to the maximum coinbase allows.
        """

        full_page = AccountsPage([], has_next=True, cursor=cursor, size=0)

        # if there are more accounts to request, do so
        while full_page.has_next:
            page = self.list_accounts(limit, cursor=full_page.cursor)
            # update the statistics and transfer the cursor and has_next flag
            full_page.size += page.size
            full_page.cursor = page.cursor
            full_page.has_next = page.has_next
            # extend the accounts list
            full_page.accounts.extend(page.accounts)

        return full_page

    def get_account(self, account_id: str) -> Account:
        """
        https://docs.cloud.coinbase.com/advanced-trade-api/reference/retailbrokerageapi_getaccount

        Get a list of information about an account, given an account UUID.

        Args:
        - account_id: The account's UUID.

        """

        request_path = f"/api/v3/brokerage/accounts/{account_id}"
        method = "GET"

        headers = self._build_request_headers(method, request_path)

        response = requests.get(self._base_url+request_path, headers=headers, timeout=self.timeout)

        account = Account.from_response(response)
        return account

    # Orders #

    def create_buy_market_order(self,
                                client_order_id: str,
                                product_id: str,
                                quote_size: float) -> Order:
        """
        https://docs.cloud.coinbase.com/advanced-trade-api/reference/retailbrokerageapi_postorder

        Create a buy type market order.

        Args:
        - client_order_id: Client set unique uuid for this order
        - product_id: The product this order was created for e.g. 'BTC-USD'
        - quote_size: Amount of quote currency to spend on order. Required for BUY orders.
        """

        order_configuration = {
            "market_market_ioc": {
                "quote_size": str(quote_size),
            }
        }

        return self.create_order(client_order_id, product_id, Side.BUY, order_configuration)

    def create_sell_market_order(self,
                                 client_order_id: str,
                                 product_id: str,
                                 base_size: float) -> Order:
        """
        https://docs.cloud.coinbase.com/advanced-trade-api/reference/retailbrokerageapi_postorder

        Create a sell type market order.

        Args:
        - client_order_id: Client set unique uuid for this order
        - product_id: The product this order was created for e.g. 'BTC-USD'
        - base_size: Amount of base currency to spend on order. Required for SELL orders.
        """

        order_configuration = {
            "market_market_ioc": {
                "base_size": str(base_size),
            }
        }

        return self.create_order(client_order_id, product_id, Side.SELL, order_configuration)

    def create_limit_order(
            self,
            client_order_id: str,
            product_id: str,
            side: Side,
            limit_price: float,
            base_size: float,
            cancel_time: datetime = None,
            post_only: bool = None) -> Order:
        """
        https://docs.cloud.coinbase.com/advanced-trade-api/reference/retailbrokerageapi_postorder

        Create a limit order.

        Args:
        - client_order_id: Client set unique uuid for this order
        - product_id: The product this order was created for e.g. 'BTC-USD'
        - side: Possible values: [UNKNOWN_ORDER_SIDE, BUY, SELL]
        - limit_price: Ceiling price for which the order should get filled
        - base_size: Amount of base currency to spend on order
        - cancel_time: Time at which the order should be cancelled if it's not filled.
        - post_only: Post only limit order
        """

        order_configuration = {}

        limit_order_configuration = {
            "limit_price": str(limit_price),
            "base_size": str(base_size),
        }

        if post_only is not None:
            limit_order_configuration['post_only'] = post_only

        if cancel_time is not None:
            limit_order_configuration['end_time'] = cancel_time.strftime("%Y-%m-%dT%H:%M:%SZ")
            order_configuration['limit_limit_gtd'] = limit_order_configuration
        else:
            order_configuration['limit_limit_gtc'] = limit_order_configuration

        return self.create_order(client_order_id, product_id, side, order_configuration)

    def create_stop_limit_order(
            self,
            client_order_id: str,
            product_id: str,
            side: Side,
            stop_price: float,
            stop_direction: StopDirection,
            limit_price: float,
            base_size: float,
            cancel_time: datetime = None) -> Order:
        """
        https://docs.cloud.coinbase.com/advanced-trade-api/reference/retailbrokerageapi_postorder

        Create a stop-limit order.

        Args:
        - client_order_id: Client set unique uuid for this order
        - product_id: The product this order was created for e.g. 'BTC-USD'
        - side: Possible values: [UNKNOWN_ORDER_SIDE, BUY, SELL]
        - stop_price: Price at which the order should trigger
            - if stop direction is Up, then the order will trigger when
              the last trade price goes above this, otherwise order will trigger
              when last trade price goes below this price.
        - stop_direction: Possible values:
            - [UNKNOWN_STOP_DIRECTION, STOP_DIRECTION_STOP_UP, STOP_DIRECTION_STOP_DOWN]
        - limit_price: Ceiling price for which the order should get filled
        - base_size: Amount of base currency to spend on order
        - cancel_time: Time at which the order should be cancelled if it's not filled.
        - post_only: Post only limit order
        """

        order_configuration = {}

        stop_limit_order_configuration = {
            "stop_price": str(stop_price),
            "limit_price": str(limit_price),
            "base_size": str(base_size),
            "stop_direction": stop_direction.value,
        }

        if cancel_time is not None:
            stop_limit_order_configuration['end_time'] = cancel_time.strftime("%Y-%m-%dT%H:%M:%SZ")
            order_configuration['stop_limit_stop_limit_gtd'] = stop_limit_order_configuration
        else:
            order_configuration['stop_limit_stop_limit_gtc'] = stop_limit_order_configuration

        return self.create_order(client_order_id, product_id, side, order_configuration)

    def create_order(self, client_order_id: str,
                     product_id: str,
                     side: Side,
                     order_configuration: dict) -> Order:
        """
        https://docs.cloud.coinbase.com/advanced-trade-api/reference/retailbrokerageapi_postorder

        Create an order with a specified product_id (asset-pair), side (buy/sell), etc.

        Maximum Open Orders Per Product:
        The maximum number of OPEN orders you can have for a given product_id is 500.
        If you have 500 open orders for a product_id at submission, new orders placed
        for that product enter a failed state immediately.
        """

        request_path = "/api/v3/brokerage/orders"
        method = "POST"

        payload = {
            'client_order_id': client_order_id,
            'product_id': product_id,
            'side': side.value,
            'order_configuration': order_configuration
        }

        headers = self._build_request_headers(method, request_path, json.dumps(payload))
        response = requests.post(self._base_url+request_path,
                                 json=payload, headers=headers,
                                 timeout=self.timeout)

        order = Order.from_create_order_response(response)
        return order

    def cancel_orders(self, order_ids: list) -> OrderBatchCancellation:
        """
        https://docs.cloud.coinbase.com/advanced-trade-api/reference/retailbrokerageapi_cancelorders

        Initiate cancel requests for one or more orders.

        Args:
        - order_ids: The IDs of orders cancel requests should be initiated for.
        """

        request_path = "/api/v3/brokerage/orders/batch_cancel/"
        method = "POST"

        payload = {
            'order_ids': order_ids,
        }

        headers = self._build_request_headers(method, request_path, json.dumps(payload))
        response = requests.post(self._base_url+request_path,
                                 json=payload,
                                 headers=headers,
                                 timeout=self.timeout)

        cancellation_result = OrderBatchCancellation.from_response(response)
        return cancellation_result

    def list_orders(
            self,
            product_id: str = None,
            order_status: List[str] = None,
            limit: int = 999,
            start_date: datetime = None,
            end_date: datetime = None,
            user_native_currency: str = None,
            order_type: OrderType = None,
            order_side: Side = None,
            cursor: str = None,
            product_type: ProductType = None,
            order_placement_source: OrderPlacementSource = None,
    ) -> OrdersPage:
        """
        https://docs.cloud.coinbase.com/advanced-trade-api/reference/retailbrokerageapi_gethistoricalorders

        Get a list of orders filtered by optional query parameters (product_id, order_status, etc).

        Args:
        - product_id: Optional string of the product ID.
                      Defaults to null, or fetch for all products.
        - order_status: A list of order statuses.
        - limit: A pagination limit with no default set.
                 If has_next is true, additional orders are available
                 to be fetched with pagination; also the cursor value
                 in the response can be passed as cursor parameter in
                 the subsequent request.
        - start_date: Start date to fetch orders from, inclusive.
        - end_date: An optional end date for the query window, exclusive.
                    If provided only orders with creation time before
                    this date will be returned.
        - user_native_currency: String of the users native currency. Default is USD.
        - order_type: Type of orders to return. Default is to return all order types.
            - MARKET: A market order
            - LIMIT: A limit order
            - STOP: A stop order is an order that becomes a market order when triggered
            - STOP_LIMIT: A stop order is a limit order that doesn't go on the book until
                          it hits the stop price.
        - order_side: Only orders matching this side are returned. Default is to return all sides.
        - cursor: Cursor used for pagination.
                  When provided, the response returns responses after this cursor.
        - product_type: Only orders matching this product type are returned.
                        Default is to return all product types.
        - order_placement_source: String. Only orders matching this placement source are returned.
                                  Default is to return RETAIL_ADVANCED placement source.
        """

        request_path = '/api/v3/brokerage/orders/historical/batch'
        method = "GET"

        query_params = ''

        if product_id is not None:
            query_params = self._next_param(query_params) + 'product_id='+product_id

        if order_status is not None:
            query_params = self._next_param(query_params) + 'order_status='+','.join(order_status)

        if limit is not None:
            query_params = self._next_param(query_params) + 'limit='+str(limit)

        if start_date is not None:
            query_params = self._next_param(query_params) \
                + 'start_date=' + start_date.strftime("%Y-%m-%dT%H:%M:%SZ")

        if end_date is not None:
            query_params = self._next_param(query_params) \
                + 'end_date=' + end_date.strftime("%Y-%m-%dT%H:%M:%SZ")

        if user_native_currency is not None:
            query_params = self._next_param(query_params) \
                + 'user_native_currency=' + user_native_currency

        if order_type is not None:
            query_params = self._next_param(query_params) + 'order_type=' + order_type.value

        if order_side is not None:
            query_params = self._next_param(query_params) + 'order_side=' + order_side.value

        if cursor is not None:
            query_params = self._next_param(query_params) + 'cursor=' + cursor

        if product_type is not None:
            query_params = self._next_param(query_params) + 'product_type=' + product_type.value

        if order_placement_source is not None:
            query_params = self._next_param(query_params) + 'order_placement_source=' + order_placement_source.value

        headers = self._build_request_headers(method, request_path)

        response = requests.get(self._base_url+request_path+query_params,
                                headers=headers,
                                timeout=self.timeout)

        page = OrdersPage.from_response(response)
        return page

    def list_orders_all(
            self,
            product_id: str = None,
            order_status: List[str] = None,
            limit: int = 999,
            start_date: datetime = None,
            end_date: datetime = None,
            user_native_currency: str = None,
            order_type: OrderType = None,
            order_side: Side = None,
            cursor: str = None,
            product_type: ProductType = None) -> OrdersPage:

        orders_page = OrdersPage([], has_next=True, cursor=cursor, sequence=0)

        while orders_page.has_next:
            page = self.list_orders(
                product_id=product_id,
                order_status=order_status,
                limit=limit,
                start_date=start_date,
                end_date=end_date,
                user_native_currency=user_native_currency,
                order_type=order_type,
                order_side=order_side,
                cursor=orders_page.cursor,
                product_type=product_type)
            orders_page.has_next = page.has_next
            orders_page.cursor = page.cursor
            orders_page.sequence = page.sequence
            orders_page.orders.extend(page.orders)

        return orders_page

    def list_fills(self, order_id: str = None, product_id: str = None, start_date: datetime = None,
                   end_date: datetime = None, cursor: str = None, limit: int = 100) -> FillsPage:
        """
        https://docs.cloud.coinbase.com/advanced-trade-api/reference/retailbrokerageapi_getfills

        Get a list of fills filtered by optional query parameters (product_id, order_id, etc).

        Args:
        - order_id: ID of order.
        - product_id: Optional string of the product ID.
                      Defaults to null, or fetch for all products.
        - start_date: Start date to fetch orders from, inclusive.
        - end_date: An optional end date for the query window, exclusive.
                    If provided only orders with creation time before
                    this date will be returned.
        - cursor: Cursor used for pagination.
                  When provided, the response returns responses after this cursor.
                - limit: A pagination limit with no default set.
                 If has_next is true, additional orders are available
                 to be fetched with pagination; also the cursor value
                 in the response can be passed as cursor parameter in
                 the subsequent request.
        - limit: A pagination limit with no default set.
                 If has_next is true, additional orders are available
                 to be fetched with pagination; also the cursor value
                 in the response can be passed as cursor parameter in
                 the subsequent request.
        """

        request_path = '/api/v3/brokerage/orders/historical/fills'
        method = "GET"

        query_params = ''

        if order_id is not None:
            query_params = self._next_param(query_params) + 'order_id='+order_id

        if product_id is not None:
            query_params = self._next_param(query_params) + 'product_id='+product_id

        if limit is not None:
            query_params = self._next_param(query_params) + 'limit='+str(limit)

        if start_date is not None:
            query_params = self._next_param(query_params) \
                + 'start_date=' + start_date.strftime("%Y-%m-%dT%H:%M:%SZ")

        if end_date is not None:
            query_params = self._next_param(query_params) \
                + 'end_date=' + end_date.strftime("%Y-%m-%dT%H:%M:%SZ")

        if cursor is not None:
            query_params = self._next_param(query_params) + 'cursor=' + cursor

        headers = self._build_request_headers(method, request_path)

        response = requests.get(self._base_url+request_path+query_params,
                                headers=headers,
                                timeout=self.timeout)

        page = FillsPage.from_response(response)
        return page

    def list_fills_all(self, order_id: str = None, product_id: str = None, start_date: datetime = None,
                       end_date: datetime = None, cursor: str = None, limit: int = 100) -> FillsPage:

        fills = FillsPage(fills=[], cursor=cursor)

        while fills.cursor != '':
            response = self.list_fills(order_id=order_id, product_id=product_id, start_date=start_date,
                                       end_date=end_date, cursor=fills.cursor, limit=limit)
            fills.cursor = response.cursor
            fills.fills.extend(response.fills)

        return fills

    def get_order(self, order_id: str) -> Order:
        """
        https://docs.cloud.coinbase.com/advanced-trade-api/reference/retailbrokerageapi_gethistoricalorder

        Get a single order by order ID.

        Args:
        - order_id: ID of order.
        """

        request_path = f"/api/v3/brokerage/orders/historical/{order_id}"
        method = "GET"

        headers = self._build_request_headers(method, request_path)

        response = requests.get(self._base_url+request_path, headers=headers, timeout=self.timeout)

        order = Order.from_get_order_response(response)
        return order

    # Products #

    def list_products(self,
                      limit: int = None,
                      offset: int = None,
                      product_type: ProductType = None) -> ProductsPage:
        """
        https://docs.cloud.coinbase.com/advanced-trade-api/reference/retailbrokerageapi_getproducts

        Get a list of the available currency pairs for trading.

         Args:
        - limit: A limit describing how many products to return.
        - offset: Number of products to offset before returning.
        - product_type: Type of products to return.
        """

        request_path = '/api/v3/brokerage/products'
        method = "GET"

        query_params = ''

        if limit is not None:
            query_params = self._next_param(query_params) + 'limit='+str(limit)

        if offset is not None:
            query_params = self._next_param(query_params) + 'offset='+str(offset)

        if product_type is not None:
            query_params = self._next_param(query_params) + 'product_type=' + product_type.value

        headers = self._build_request_headers(method, request_path)

        response = requests.get(self._base_url+request_path+query_params,
                                headers=headers,
                                timeout=self.timeout)

        page = ProductsPage.from_response(response)
        return page

    def get_product(self, product_id: str) -> Product:
        """
        https://docs.cloud.coinbase.com/advanced-trade-api/reference/retailbrokerageapi_getproduct

        Get information on a single product by product ID.

        Args:
        - product_id: The trading pair to get information for.
        """

        request_path = f"/api/v3/brokerage/products/{product_id}"
        method = "GET"

        headers = self._build_request_headers(method, request_path)

        response = requests.get(self._base_url+request_path, headers=headers, timeout=self.timeout)

        product = Product.from_response(response)
        return product

    def get_product_candles(
            self,
            product_id: str,
            start_date: datetime,
            end_date: datetime,
            granularity: Granularity) -> CandlesPage:
        """
        https://docs.cloud.coinbase.com/advanced-trade-api/reference/retailbrokerageapi_getcandles

        Get rates for a single product by product ID, grouped in buckets.

        Args:
        - product_id: The trading pair.
        - start: Timestamp for starting range of aggregations, in UNIX time.
        - end: Timestamp for ending range of aggregations, in UNIX time.
        - granularity: The time slice value for each candle.
        """

        request_path = f"/api/v3/brokerage/products/{product_id}/candles"
        method = "GET"

        query_params = ''

        query_params = self._next_param(query_params) + 'start=' + str(int(start_date.timestamp()))
        query_params = self._next_param(query_params) + 'end=' + str(int(end_date.timestamp()))
        query_params = self._next_param(query_params) + 'granularity=' + granularity.value

        headers = self._build_request_headers(method, request_path)

        response = requests.get(self._base_url+request_path+query_params,
                                headers=headers,
                                timeout=self.timeout)

        product_candles = CandlesPage.from_response(response)
        return product_candles

    def get_product_candles_all(
<<<<<<< HEAD
           self,
=======
        self,
>>>>>>> 45abcd44
            product_id: str,
            start_date: datetime,
            end_date: datetime,
            granularity: Granularity) -> CandlesPage:
        """
        Gets all requested product candles
        """

<<<<<<< HEAD
        # pre-calculate 300 granularity entries in minutes 
        minutesX300 = Gran[granularity.value] * 300

        # run through from most recent to oldest

        loop_end_date = end_date
        # calculate start date for 300 entries (max allowed by coinbase)
        loop_start_date = end_date - timedelta(minutes=minutesX300)
        # avoid asking for more than requested
        if loop_start_date < start_date:
            loop_start_date = start_date
        # get the initial batch of candles
        product_candles = self.get_product_candles(product_id, loop_start_date, loop_end_date, granularity)

        # while we still have not gotten all the requested candles loop until all are requested
        while loop_start_date > start_date:
            # offset end by one granularity to avoid duplicates
            loop_end_date = loop_start_date - timedelta(minutes=Gran[granularity.value])
            # recalculate start for the previous (older) 300 candles
            loop_start_date = loop_end_date - timedelta(minutes=minutesX300)
            # avoid asking for more than requested
            if loop_start_date < start_date:
                loop_start_date = start_date
            # get the next batch and extend the list
            product_candles.candles.extend(self.get_product_candles(product_id, loop_start_date, loop_end_date,granularity).candles)
        
=======
        # step_size: pre-calculate granularity entries in minutes.
        step_size_in_mins = timedelta(minutes=GRANULARITY_MAP_IN_MINUTES[granularity.value])

        # Max amount of candles that can be returned.
        # Coinbase API enforcement/error if you try to retrieve >= 300 below:
        # "start and end argument is invalid - number of candles requested should be less than 300."
        max_candles_amount = 299

        # request size of 299 (max allowed by coinbase)
        time_window_in_mins = step_size_in_mins * max_candles_amount

        product_candles = CandlesPage({})

        # run through from most recent to oldest to preserve time order in list

        end = end_date

        # while we still have not gotten all the requested candles loop until all are requested
        while end > start_date:
            # calculate start for the previous (older) 299 candles
            begin = end - time_window_in_mins

            # avoid asking for more than requested
            begin = max(begin, start_date)

            # get the next batch and extend the list
            batch_candles = self.get_product_candles(product_id, begin, end, granularity).candles
            product_candles.candles.extend(batch_candles)

            # offset end by one granularity to avoid duplicates
            end = begin - step_size_in_mins

>>>>>>> 45abcd44
        return product_candles

    def get_market_trades(
            self, product_id: str, limit: int) -> TradesPage:
        """
        https://docs.cloud.coinbase.com/advanced-trade-api/reference/retailbrokerageapi_getmarkettrades

        Get snapshot information, by product ID, about the last trades (ticks),
        best bid/ask, and 24h volume.

        Args:
        - product_id: The trading pair, i.e., 'BTC-USD'.
        - limit: Number of trades to return.
        """

        request_path = f"/api/v3/brokerage/products/{product_id}/ticker"
        method = "GET"

        query_params = ''

        query_params = self._next_param(query_params) + 'limit=' + str(limit)

        headers = self._build_request_headers(method, request_path)

        response = requests.get(self._base_url+request_path+query_params,
                                headers=headers,
                                timeout=self.timeout)

        trades_page = TradesPage.from_response(response)
        return trades_page

    # Fees #

    def get_transactions_summary(self,
                                 start_date: datetime = None,
                                 end_date: datetime = None,
                                 user_native_currency: str = "USD",
                                 product_type: ProductType = None):
        """
        https://docs.cloud.coinbase.com/advanced-trade-api/reference/retailbrokerageapi_gettransactionsummary

        Get a summary of transactions with fee tiers, total volume, and fees.
        """

        request_path = '/api/v3/brokerage/transaction_summary'
        method = "GET"

        query_params = ''

        if start_date is not None:
            query_params = self._next_param(query_params) \
                + 'start_date=' + start_date.strftime("%Y-%m-%dT%H:%M:%SZ")

        if end_date is not None:
            query_params = self._next_param(query_params) \
                + 'end_date=' + end_date.strftime("%Y-%m-%dT%H:%M:%SZ")

        if user_native_currency is not None:
            query_params = self._next_param(query_params) \
                + 'user_native_currency='+user_native_currency

        if product_type is not None:
            query_params = self._next_param(query_params) + 'product_type='+product_type.value

        headers = self._build_request_headers(method, request_path)

        response = requests.get(self._base_url+request_path+query_params,
                                headers=headers,
                                timeout=self.timeout)

        page = TransactionsSummary.from_response(response)
        return page

    # Helpers #

    def _build_request_headers(self, method, request_path, body=''):
        timestamp = str(int(time.time()))

        message = timestamp+method+request_path+body
        signature = self._create_signature(message)

        return {
            "accept": "application/json",
            'CB-ACCESS-KEY': self._api_key,
            'CB-ACCESS-TIMESTAMP': timestamp,
            'CB-ACCESS-SIGN': signature,
        }

    def _create_signature(self, message):
        signature = hmac.new(
            self._secret_key.encode('utf-8'),
            message.encode('utf-8'),
            digestmod=hashlib.sha256).digest().hex()

        return signature

    def _next_param(self, query_params: str) -> str:
        return query_params + ('?' if query_params == '' else '&')<|MERGE_RESOLUTION|>--- conflicted
+++ resolved
@@ -13,11 +13,7 @@
 
 from coinbaseadvanced.models.fees import TransactionsSummary
 from coinbaseadvanced.models.products import ProductsPage, Product, CandlesPage,\
-<<<<<<< HEAD
-    TradesPage, ProductType, Granularity, Gran
-=======
     Candle, TradesPage, ProductType, Granularity, GRANULARITY_MAP_IN_MINUTES
->>>>>>> 45abcd44
 from coinbaseadvanced.models.accounts import AccountsPage, Account
 from coinbaseadvanced.models.orders import OrderPlacementSource, OrdersPage, Order, OrderBatchCancellation,\
     FillsPage, Side, StopDirection, OrderType
@@ -638,11 +634,7 @@
         return product_candles
 
     def get_product_candles_all(
-<<<<<<< HEAD
-           self,
-=======
         self,
->>>>>>> 45abcd44
             product_id: str,
             start_date: datetime,
             end_date: datetime,
@@ -651,34 +643,6 @@
         Gets all requested product candles
         """
 
-<<<<<<< HEAD
-        # pre-calculate 300 granularity entries in minutes 
-        minutesX300 = Gran[granularity.value] * 300
-
-        # run through from most recent to oldest
-
-        loop_end_date = end_date
-        # calculate start date for 300 entries (max allowed by coinbase)
-        loop_start_date = end_date - timedelta(minutes=minutesX300)
-        # avoid asking for more than requested
-        if loop_start_date < start_date:
-            loop_start_date = start_date
-        # get the initial batch of candles
-        product_candles = self.get_product_candles(product_id, loop_start_date, loop_end_date, granularity)
-
-        # while we still have not gotten all the requested candles loop until all are requested
-        while loop_start_date > start_date:
-            # offset end by one granularity to avoid duplicates
-            loop_end_date = loop_start_date - timedelta(minutes=Gran[granularity.value])
-            # recalculate start for the previous (older) 300 candles
-            loop_start_date = loop_end_date - timedelta(minutes=minutesX300)
-            # avoid asking for more than requested
-            if loop_start_date < start_date:
-                loop_start_date = start_date
-            # get the next batch and extend the list
-            product_candles.candles.extend(self.get_product_candles(product_id, loop_start_date, loop_end_date,granularity).candles)
-        
-=======
         # step_size: pre-calculate granularity entries in minutes.
         step_size_in_mins = timedelta(minutes=GRANULARITY_MAP_IN_MINUTES[granularity.value])
 
@@ -711,7 +675,6 @@
             # offset end by one granularity to avoid duplicates
             end = begin - step_size_in_mins
 
->>>>>>> 45abcd44
         return product_candles
 
     def get_market_trades(
